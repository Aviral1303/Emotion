--- conflicted
+++ resolved
@@ -1039,7 +1039,6 @@
     return acceleration
 
 
-<<<<<<< HEAD
 def enhance_motion_features(motion_data: np.ndarray) -> np.ndarray:
     """
     Enhance motion data with derived features.
@@ -1067,200 +1066,99 @@
     return enhanced
 
 
-def parse_args():
-    parser = argparse.ArgumentParser(description='Train MotionBERT model for emotion recognition')
-    parser.add_argument('--data_dir', type=str, required=True, help='Directory containing BVH files')
-    parser.add_argument('--output_dir', type=str, required=True, help='Directory to save model outputs')
-    parser.add_argument('--epochs', type=int, default=50, help='Number of training epochs')
-    parser.add_argument('--batch_size', type=int, default=16, help='Batch size for training')
-    parser.add_argument('--learning_rate', type=float, default=0.0001, help='Learning rate for training')
-    parser.add_argument('--weight_decay', type=float, default=0.01, help='Weight decay for regularization')
-    return parser.parse_args()
-
-
 def main():
-    args = parse_args()
-    
-    # Start with the full default config
-    config = CONFIG.copy()
-    config.update({
-        "data_dir": args.data_dir,
-        "output_dir": args.output_dir,
-        "epochs": args.epochs,
-        "batch_size": args.batch_size,
-        "learning_rate": args.learning_rate,
-        "weight_decay": args.weight_decay,
-        "sequence_length": 150,
-        "use_data_augmentation": True,
-        "warmup_steps": 1000,
-        "max_steps": 10000,
-        "gradient_clip_val": 1.0,
-        "early_stopping_patience": 15,
-        "dropout_rate": 0.3
-    })
-    
-    # Process dataset
+    """Main function to run the entire pipeline."""
+    # Setup directories
+    os.makedirs(CONFIG["data_dir"], exist_ok=True)
+    os.makedirs(CONFIG["output_dir"], exist_ok=True)
+    
+    if not os.path.exists(CONFIG["data_dir"]):
+        print(f"Data directory {CONFIG['data_dir']} not found.")
+        return
+    
     print("Processing dataset...")
-    motion_data, labels, _ = process_dataset(args.data_dir, config)
-    
-    # Update config with data-dependent values
-    input_dim = motion_data.shape[-1]
-    num_classes = len(np.unique(labels))
-    
-    # Get model config
-    model_config = create_motion_bert_config(input_dim, num_classes)
-    model_config.update(config)  # Merge with training config
-    
-    # Create and train model
-    print("Training model...")
-    model = MotionBERTClassifier(model_config)
-    train_loader, val_loader = create_data_loaders(motion_data, labels, args.batch_size)
-    model, history = train_motion_bert(model, train_loader, val_loader, model_config)
-    
-    # Save training history
-    np.save(os.path.join(args.output_dir, "training_history.npy"), history)
-    
-    print("Training completed!")
-=======
-def main():
-    """Main function to run the emotion recognition pipeline."""
-    # Parse command line arguments
-    parser = argparse.ArgumentParser(description='Run emotion recognition pipeline')
-    parser.add_argument('--config', type=str, help='Path to configuration file')
-    parser.add_argument('--data_dir', type=str, default='./test_data',
-                      help='Directory containing BVH files')
-    parser.add_argument('--output_dir', type=str, default='./output',
-                      help='Directory for output files')
-    parser.add_argument('--epochs', type=int, default=100,
-                      help='Number of training epochs')
-    parser.add_argument('--batch_size', type=int, default=32,
-                      help='Training batch size')
-    args = parser.parse_args()
-    
-    # Load configuration
-    if args.config and os.path.exists(args.config):
-        with open(args.config, 'r') as f:
-            config = json.load(f)
-            # Ensure all required parameters are present
-            for key, value in CONFIG.items():
-                if key not in config:
-                    config[key] = value
-    else:
-        # Use default configuration
-        config = CONFIG.copy()
-        config.update({
-            'data_dir': args.data_dir,
-            'output_dir': args.output_dir,
-            'epochs': args.epochs,
-            'batch_size': args.batch_size
-        })
-    
-    # Create output directory
-    os.makedirs(config['output_dir'], exist_ok=True)
-    
-    # Set random seeds for reproducibility
-    torch.manual_seed(config['seed'])
-    np.random.seed(config['seed'])
-    if torch.cuda.is_available():
-        torch.cuda.manual_seed(config['seed'])
-    
-    # Process dataset
-    X, y, metadata_df = process_dataset(config['data_dir'], config)
-    
-    # Split dataset
+    X, y, metadata_df = process_dataset(CONFIG["data_dir"], CONFIG)
+    
+    # Save processed data
+    print("Saving processed data...")
+    np.save(os.path.join(CONFIG["output_dir"], "X.npy"), X)
+    np.save(os.path.join(CONFIG["output_dir"], "y.npy"), y)
+    metadata_df.to_csv(os.path.join(CONFIG["output_dir"], "metadata.csv"), index=False)
+    
+    # Split data
     X_train, X_test, y_train, y_test = train_test_split(
-        X, y, test_size=config['test_size'], 
-        stratify=y, random_state=config['seed']
+        X, y, test_size=CONFIG["test_size"], random_state=CONFIG["seed"], stratify=y
     )
     
     X_train, X_val, y_train, y_val = train_test_split(
-        X_train, y_train, 
-        test_size=config['validation_size'],
-        stratify=y_train, 
-        random_state=config['seed']
+        X_train, y_train, test_size=CONFIG["validation_size"]/(1-CONFIG["test_size"]),
+        random_state=CONFIG["seed"], stratify=y_train
     )
     
-    # Create data loaders
+    print(f"Training set: {X_train.shape[0]} samples")
+    print(f"Validation set: {X_val.shape[0]} samples")
+    print(f"Test set: {X_test.shape[0]} samples")
+    
+    # Create datasets and dataloaders
     train_dataset = EmotionMotionDataset(X_train, y_train)
     val_dataset = EmotionMotionDataset(X_val, y_val)
     test_dataset = EmotionMotionDataset(X_test, y_test)
     
-    train_loader = DataLoader(
-        train_dataset,
-        batch_size=config['batch_size'],
-        shuffle=True,
-        num_workers=4
+    train_loader = DataLoader(train_dataset, batch_size=CONFIG["batch_size"], shuffle=True)
+    val_loader = DataLoader(val_dataset, batch_size=CONFIG["batch_size"])
+    test_loader = DataLoader(test_dataset, batch_size=CONFIG["batch_size"])
+    
+    # Create MotionBERT model
+    print("Creating MotionBERT model...")
+    model_config = create_motion_bert_config(
+        input_dim=X_train.shape[2],  # features
+        num_classes=len(EMOTION_MAP)
     )
     
-    val_loader = DataLoader(
-        val_dataset,
-        batch_size=config['batch_size'],
-        shuffle=False,
-        num_workers=4
-    )
-    
-    test_loader = DataLoader(
-        test_dataset,
-        batch_size=config['batch_size'],
-        shuffle=False,
-        num_workers=4
-    )
-    
-    # Create model
-    model = MotionBERTClassifier(config)
-    
-    # Use GPU if available
-    device = torch.device('cuda' if torch.cuda.is_available() else 'cpu')
-    model = model.to(device)
+    # Update model config with training parameters
+    model_config.update({
+        "learning_rate": CONFIG["learning_rate"],
+        "weight_decay": CONFIG["weight_decay"],
+        "epochs": CONFIG["epochs"],
+        "early_stopping_patience": CONFIG["early_stopping_patience"],
+        "warmup_steps": CONFIG["warmup_steps"],
+        "max_steps": CONFIG["max_steps"],
+        "gradient_clip_val": CONFIG["gradient_clip_val"]
+    })
+    
+    model = MotionBERTClassifier(model_config)
     
     # Train model
-    model, history = train_motion_bert(
-        model,
-        train_loader,
-        val_loader,
-        config
-    )
-    
-    # Evaluate on test set
-    model.eval()
-    test_correct = 0
-    test_total = 0
-    
-    with torch.no_grad():
-        for inputs, labels in test_loader:
-            inputs = inputs.to(device)
-            labels = labels.to(device)
-            outputs = model(inputs)
-            _, predicted = torch.max(outputs.data, 1)
-            test_total += labels.size(0)
-            test_correct += (predicted == labels).sum().item()
-    
-    test_acc = 100 * test_correct / test_total
-    
-    # Save results
-    results = {
-        'train_acc': history['train_acc'][-1],
-        'val_acc': history['val_acc'][-1],
-        'test_acc': test_acc,
-        'best_epoch': history['best_epoch']
-    }
-    
-    with open(os.path.join(config['output_dir'], 'results.json'), 'w') as f:
-        json.dump(results, f)
+    print("Training MotionBERT model...")
+    model, history = train_motion_bert(model, train_loader, val_loader, model_config)
     
     # Plot training history
-    plot_training_history(history, config)
+    plot_training_history(history, CONFIG)
     
     # Save model
-    torch.save(model.state_dict(), os.path.join(config['output_dir'], 'model.pth'))
-    
-    print("\nTraining completed!")
-    print(f"Final Training Accuracy: {results['train_acc']:.2f}%")
-    print(f"Final Validation Accuracy: {results['val_acc']:.2f}%")
-    print(f"Test Accuracy: {results['test_acc']:.2f}%")
-    print(f"Best Epoch: {results['best_epoch']}")
->>>>>>> 45be67ad
+    torch.save(model.state_dict(), os.path.join(CONFIG["output_dir"], "motion_bert_model.pth"))
+    
+    print("Done!")
 
 
 if __name__ == "__main__":
+    # Parse command line arguments
+    parser = argparse.ArgumentParser(description='Emotion Recognition from Motion Data Pipeline')
+    parser.add_argument('--data_dir', type=str, default='./test_data',
+                        help='Directory containing BVH files')
+    parser.add_argument('--output_dir', type=str, default='./output',
+                        help='Directory to save outputs')
+    parser.add_argument('--epochs', type=int, default=50,
+                        help='Number of training epochs')
+    parser.add_argument('--batch_size', type=int, default=16,
+                        help='Batch size for training')
+    
+    args = parser.parse_args()
+    
+    # Update CONFIG with command line arguments
+    CONFIG["data_dir"] = args.data_dir
+    CONFIG["output_dir"] = args.output_dir
+    CONFIG["epochs"] = args.epochs
+    CONFIG["batch_size"] = args.batch_size
+    
     main() 
--- conflicted
+++ resolved
@@ -188,123 +188,27 @@
 class MotionBERTClassifier(nn.Module):
     def __init__(self, config: Dict):
         super().__init__()
-        
-        self.d_model = config["d_model"]
-        self.num_joints = len(config["selected_joints"])
-        input_dim = self.num_joints * 3  # 3D position per joint
-        
-        if config["use_velocity"]:
-            input_dim += self.num_joints * 3
-        if config["use_acceleration"]:
-            input_dim += self.num_joints * 3
-        if config["use_joint_angles"]:
-            input_dim += 5  # Number of angle triplets
-            
-        # Input projection
-        self.input_projection = nn.Linear(input_dim, self.d_model)
-        self.pos_encoder = PositionalEncoding(self.d_model)
-        
-        # Joint attention
-        self.joint_attention = JointAttention(self.d_model, self.num_joints)
-        
-        # Temporal transformer
-        encoder_layer = nn.TransformerEncoderLayer(
-            d_model=self.d_model,
-            nhead=config["nhead"],
-            dim_feedforward=config["hidden_dim"],
-            dropout=config["dropout_rate"],
-            batch_first=True
-        )
-        self.transformer_encoder = nn.TransformerEncoder(
-            encoder_layer,
-            num_layers=config["num_layers"]
-        )
-        
-        # Temporal attention
-        self.temporal_attention = TemporalAttention(self.d_model)
-        
-        # Output layers
-        self.norm = nn.LayerNorm(self.d_model)
-        self.dropout = nn.Dropout(config["dropout_rate"])
-        
-        # Two-stage classification head
-        self.pre_classifier = nn.Sequential(
-            nn.Linear(self.d_model, config["hidden_dim"]),
-            nn.GELU(),
-            nn.Dropout(config["dropout_rate"]),
-            nn.Linear(config["hidden_dim"], config["hidden_dim"] // 2)
-        )
-        
-        self.classifier = nn.Linear(config["hidden_dim"] // 2, config["num_classes"])
-        
-    def forward(self, x: torch.Tensor, attention_mask: Optional[torch.Tensor] = None) -> torch.Tensor:
-        # Project input to d_model dimension
-        x = self.input_projection(x)
-        
-        # Add positional encoding
-        x = self.pos_encoder(x)
-        
-        # Reshape for joint attention
-        batch_size, seq_len, _ = x.shape
-        x = x.reshape(batch_size, seq_len, self.num_joints, -1)
-        
-        # Apply joint attention
-        x = self.joint_attention(x)
-        
-        # Reshape for temporal transformer
-        x = x.reshape(batch_size, seq_len, -1)
-        
-        # Apply temporal attention
-        x = self.temporal_attention(x)
-        
-        # Apply transformer encoder
-        if attention_mask is not None:
-            x = x.masked_fill(attention_mask.unsqueeze(-1), 0)
-        x = self.transformer_encoder(x)
-        
-        # Global average pooling
-        x = torch.mean(x, dim=1)
-        
-        # Classification head
-        x = self.norm(x)
-        x = self.dropout(x)
-        x = self.pre_classifier(x)
-        x = F.gelu(x)
-        x = self.classifier(x)
-        
-        return x
-
-<<<<<<< HEAD
+        self.motion_bert = MotionBERT(config)
+        
+    def forward(self, x: torch.Tensor) -> torch.Tensor:
+        return self.motion_bert(x)
+
 def create_motion_bert_config(input_dim, num_classes):
-    """Create configuration for MotionBERT model with improved defaults"""
+    """Create configuration for MotionBERT model with improved defaults."""
     return {
         "input_dim": input_dim,
-        "hidden_dim": 512,  # Increased hidden dimension
-        "num_layers": 8,    # Increased number of layers
+        "hidden_dim": 256,
+        "num_layers": 6,
         "num_heads": 8,
-        "dropout_rate": 0.3,  # Increased dropout
+        "dropout_rate": 0.2,  # Increased dropout
         "max_sequence_length": 200,
         "num_classes": num_classes,
-        "learning_rate": 0.0001,
-        "weight_decay": 0.01,
+        "learning_rate": 0.0001,  # Reduced learning rate
+        "weight_decay": 0.05,  # Increased weight decay
         "warmup_steps": 1000,
         "max_steps": 10000,
         "gradient_clip_val": 1.0
     }
-=======
-def create_motion_bert_config(base_config: Dict) -> Dict:
-    """Create MotionBERT specific configuration."""
-    config = base_config.copy()
-    
-    # Add model specific parameters
-    config.update({
-        "max_position_embeddings": config["sequence_length"],
-        "hidden_dropout_prob": config["dropout_rate"],
-        "attention_probs_dropout_prob": config["dropout_rate"]
-    })
-    
-    return config
->>>>>>> 45be67ad
 
 def train_motion_bert(model, train_loader, val_loader, config):
     """Train MotionBERT model with improved training strategy"""
